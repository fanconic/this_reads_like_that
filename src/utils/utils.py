import torch
from torchtext.datasets import AG_NEWS, IMDB
<<<<<<< HEAD
from src.models.models import MLP, GPT2, BERT, ProtoNet
=======
from src.models.models import MLP, GPT2, BERT, Proto_BERT, nes_torch
from src.data.dataloader import build_loader
>>>>>>> 7776a0ca
import os
import pickle
import nltk
from nltk.tokenize.treebank import TreebankWordTokenizer, TreebankWordDetokenizer
import torch.nn.functional as F
import numpy as np

from torch import nn, optim

tok = TreebankWordTokenizer()
detok = TreebankWordDetokenizer()


def get_model(vocab_size, model_configs):
    """create a torch model with the given configs
    args:
        vocab_size: size of the vocabulary
        model_configs: dict containing the model specific parameters
    returns:
        torch model
    """
    name = model_configs["name"].lower()

    if name == "mlp":
        return MLP(vocab_size, model_configs)
    elif name == "gpt2":
        return GPT2(vocab_size, model_configs)
    elif name == "bert_baseline":
        return BERT(vocab_size, model_configs)
    elif name == "proto":
        return ProtoNet(vocab_size, model_configs)
    else:
        raise NotImplemented


def get_optimizer(model, config):
    """Resolve the optimizer according to the configs
    Args:
        model: model on which the optimizer is applied on
        config: configuration dict
    returns:
        optimizer
    """
    if config["optimizer"]["name"] == "SGD":
        optimizer = optim.SGD(
            model.optim_parameters(),
            lr=config["optimizer"]["lr"],
            momentum=config["optimizer"]["momentum"],
            weight_decay=config["optimizer"]["weight_decay"],
        )
    else:
        optimizer = optim.Adam(
            model.parameters(),
            lr=config["optimizer"]["lr"],
            betas=config["optimizer"]["betas"],
            weight_decay=config["optimizer"]["weight_decay"],
        )
    return optimizer


def get_scheduler(optimizer, config):
    """Take the specified scheduler
    Args:
        optimizer: optimizer on which the scheduler is applied
        config: configuration dict
    returns:
        resovled scheduler
    """
    scheduler_name = config["scheduler"]["name"]
    assert scheduler_name in [
        "reduce_on_plateau",
        "step",
        "poly",
        "CosAnnWarmup",
    ], "scheduler not Implemented"

    if scheduler_name == "reduce_on_plateau":
        scheduler = optim.lr_scheduler.ReduceLROnPlateau(
            optimizer,
            mode="min",
            factor=config["scheduler"]["lr_reduce_factor"],
            patience=config["scheduler"]["patience_lr_reduce"],
        )
    elif scheduler_name == "step":
        scheduler = optim.lr_scheduler.StepLR(
            optimizer,
            step_size=config["scheduler"]["patience_lr_reduce"],
            gamma=config["scheduler"]["lr_reduce_factor"],
        )
    elif scheduler_name == "poly":
        epochs = config["train"]["epochs"]
        poly_reduce = config["scheduler"]["poly_reduce"]
        lmbda = lambda epoch: (1 - (epoch - 1) / epochs) ** poly_reduce
        scheduler = optim.lr_scheduler.LambdaLR(optimizer, lmbda)

    elif scheduler_name == "CosAnnWarmup":
        scheduler = optim.lr_scheduler.CosineAnnealingWarmRestarts(
            optimizer,
            T_0=config["optimizer"]["T0"],
            T_mult=1,
            eta_min=config["optimizer"]["lr"] * 1e-2,
            last_epoch=-1,
        )

    else:
        scheduler = None
    return scheduler


def load_data(name, **kwargs):
    """Load dataset
    Args:
        name (default "MNIST"): string name of the dataset
    Returns:
        train dataset, test dataset
    """

    name = name.lower()

    if name == "ag_news":
        train_ds = AG_NEWS(split="train")
        test_ds = AG_NEWS(split="test")

    elif name == "imdb":
        train_ds = IMDB(split="train")
        test_ds = IMDB(split="test")

    elif name == "reviews":
        train_ds = get_reviews(
            data_dir=kwargs["data_dir"], data_name=kwargs["data_name"], split="train"
        )
        val_ds = get_reviews(
            data_dir=kwargs["data_dir"], data_name=kwargs["data_name"], split="val"
        )
        test_ds = get_reviews(
            data_dir=kwargs["data_dir"], data_name=kwargs["data_name"], split="test"
        )

    else:
        raise NotImplemented
    return train_ds, test_ds


def get_reviews(data_dir, data_name, split="train"):
    """import the rotten tomatoes movie review dataset
    Args:
        data_dir (str): path to directory containing the data files
        data_name (str): name of the data files
        split (str "train"): data split
    Returns:
        features and labels
    """
    assert split in [
        "train",
        "val",
        "test",
    ], "Split not valid, has to be 'train', 'val', or 'test'"
    split = "dev" if split == "val" else split

    text, labels = [], []

    set_dir = os.path.join(data_dir, data_name, split)
    text_tmp = pickle.load(open(os.path.join(set_dir, "word_sequences") + ".pkl", "rb"))
    # join tokenized sentences back to full sentences for sentenceBert
    text_tmp = [detok.detokenize(sub_list) for sub_list in text_tmp]
    text.append(text_tmp)
    label_tmp = pickle.load(open(os.path.join(set_dir, "labels") + ".pkl", "rb"))
    # convert 'pos' & 'neg' to 1 & 0
    label_tmp = convert_label(label_tmp)
    labels.append(label_tmp)
    return list(zip(labels[0], text[0]))


def convert_label(labels):
    """Convert str labels into integers.
    Args:
        labels (Sequence): list of labels
    returns
        converted labels with integer mapping
    """
    converted_labels = []
    for i, label in enumerate(labels):
        if label == "pos":
            # it will be subtracted by 1 in hte label pipeline
            converted_labels.append(2)
        elif label == "neg":
            converted_labels.append(1)
    return converted_labels


def ned_torch(x1, x2, dim=1, eps=1e-8):
    ned_2 = 0.5 * ((x1 - x2).var(dim=dim) / (x1.var(dim=dim) + x2.var(dim=dim) + eps))
    return ned_2 ** 0.5


def nes_torch(x1, x2, dim=1, eps=1e-8):
    return 1 - ned_torch(x1, x2, dim, eps)


def proto_loss(prototype_distances, label, model, config, device):
    # proxy variable, could be any high value
    max_dist = torch.prod(torch.tensor(model.protolayer.size()))

    # prototypes_of_correct_class is tensor of shape  batch_size * num_prototypes
    # calculate cluster cost, high cost if same class protos are far away
    # use max_dist because similarity can be >0/<0 -> shift it s.t. it's always >0
    # -> other class has value 0 which is always smaller than shifted similarity
    prototypes_of_correct_class = torch.t(
        config["model"]["prototype class"][:, label]
    ).to(device)
    inverted_distances, _ = torch.max(
        (max_dist - prototype_distances) * prototypes_of_correct_class, dim=1
    )
    clust_loss = torch.mean(max_dist - inverted_distances)
    # assures that each sample is not too far distant from a prototype of its class
    # MV: Wrong! Clust_loss does that, while distr_loss says for each prototype there is not too far sample of class
    inverted_distances, _ = torch.max(
        (max_dist - prototype_distances) * prototypes_of_correct_class, dim=0
    )
    distr_loss = torch.mean(max_dist - inverted_distances)

    # calculate separation cost, low (highly negative) cost if other class protos are far distant
    prototypes_of_wrong_class = 1 - prototypes_of_correct_class
    inverted_distances_to_nontarget_prototypes, _ = torch.max(
        (max_dist - prototype_distances) * prototypes_of_wrong_class, dim=1
    )
    sep_loss = -torch.mean(max_dist - inverted_distances_to_nontarget_prototypes)

    # diversity loss, assures that prototypes are not too close
    comb = torch.combinations(torch.arange(0, config["model"]["n_prototypes"]), r=2)
    if config["model"]["similaritymeasure"] == "cosine":
        divers_loss = torch.mean(
            F.cosine_similarity(
                model.protolayer[:, comb][:, :, 0], model.protolayer[:, comb][:, :, 1]
            )
            .squeeze()
            .clamp(min=0.8)
        )
<<<<<<< HEAD
    elif config["model"]["similaritymeasure"] == "L2":
        divers_loss = torch.mean(
            nes_torch(
                model.protolayer[:, comb][:, :, 0],
                model.protolayer[:, comb][:, :, 1],
                dim=2,
            )
            .squeeze()
            .clamp(min=0.8)
        )
=======
    elif config["model"]["similaritymeasure"] == 'L2':
       divers_loss = torch.mean(nes_torch(model.protolayer[:, comb][:, :, 0],
                                          model.protolayer[:, comb][:, :, 1], dim=2).squeeze().clamp(min=0.8))
>>>>>>> 7776a0ca

    # if args.soft:
    #    soft_loss = - torch.mean(F.cosine_similarity(model.protolayer[:, args.soft[1]], args.soft[4].squeeze(0),
    #                                                 dim=1).squeeze().clamp(max=args.soft[3]))
    # else:
    #    soft_loss = 0
    # divers_loss += soft_loss * 0.5

    # l1 loss on classification layer weights, scaled by number of prototypes
    l1_loss = model.fc.weight.norm(p=1) / config["model"]["n_prototypes"]

    return distr_loss, clust_loss, sep_loss, divers_loss, l1_loss


def save_embedding(embedding, mask, label, config, set_name):
    path = os.path.join('./src/data/embedding', config["data"]["data_name"])
    os.makedirs(path, exist_ok=True, mode=0o777)
    name = config["model"]["name"] + '_' + set_name
    path_e = os.path.join(path, name + '.pt')
    torch.save(embedding, path_e)
    path_m = os.path.join(path, name + '_mask.pt')
    torch.save(mask, path_m)
    path_l = os.path.join(path, name + '_label.pt')
    torch.save(label, path_l)

def load_embedding(config, set_name):
    path = os.path.join('./src/data/embedding', config["data"]["data_name"])
    name = config["model"]["name"] + '_' + set_name
    path_e = os.path.join(path, name + '.pt')
    assert os.path.isfile(path_e)
    path_m = os.path.join(path, name + '_mask.pt')
    assert os.path.isfile(path_m)
    path_l = os.path.join(path, name + '_label.pt')
    assert os.path.isfile(path_l)
    embedding = torch.load(path_e, map_location=torch.device('cpu'))
    mask = torch.load(path_m, map_location=torch.device('cpu'))
    label = torch.load(path_l, map_location=torch.device('cpu')).to(torch.long)
    return embedding, mask, label

def load_model_and_dataloader(wandb, config, device):
    train_iter, test_iter = load_data(
        config["data"]["dataset"],
        data_dir=config["data"]["data_dir"],
        data_name=config["data"]["data_name"],
    )
    # obtain training indices that will be used for validation
    num_train = len(train_iter)
    indices = list(range(num_train))
    np.random.shuffle(indices)
    split = int(np.floor(config["data"]["val_size"] * num_train))
    train_idx, valid_idx = indices[split:], indices[:split]

    train_iter = list(train_iter)
    test_ds = list(test_iter)

    train_ds = torch.utils.data.Subset(train_iter, train_idx)
    val_ds = torch.utils.data.Subset(train_iter, valid_idx)

    # build the tokenized vocabulary:
    if not config["model"]["embedding"] == "sentence":
        train_loader, vocab = build_loader(
            train_ds, device=device, batch_size=config["train"]["batch_size"], config=config
        )
        val_loader, _ = build_loader(
            val_ds,
            vocab=vocab,
            device=device,
            batch_size=config["train"]["batch_size"],
            config=config,
        )
        test_loader, _ = build_loader(
            test_ds,
            vocab=vocab,
            device=device,
            batch_size=config["train"]["batch_size"],
            config=config,
        )


        

        # get the model
        model = get_model(vocab_size=len(vocab), model_configs=config["model"]).to(device)
        wandb.watch(model)
    else: #SentBert with embeddings beforehand
        model = get_model(vocab_size=None, model_configs=config["model"]).to(device)
        wandb.watch(model)
        if not config["data"]["compute_emb"]:
            embedding_train, mask_train, labels_train = load_embedding(config, 'train')
            embedding_val, mask_val, labels_val = load_embedding(config, 'val')
            embedding_test, mask_test, labels_test = load_embedding(config, 'test')
        else:
            embedding_train, mask_train, labels_train = model.compute_embedding(train_ds, config, device)
            embedding_val, mask_val, labels_val = model.compute_embedding(val_ds, config, device)
            embedding_test, mask_test, labels_test = model.compute_embedding(test_ds, config, device)
            save_embedding(embedding_train, mask_train, labels_train, config, 'train')
            save_embedding(embedding_val, mask_val, labels_val, config, 'val')
            save_embedding(embedding_test, mask_test, labels_test, config, 'test')
            torch.cuda.empty_cache()  # free up language model from GPU            
        train_loader = torch.utils.data.DataLoader(list(zip(labels_train, embedding_train, mask_train)),
                                                batch_size=config["train"]["batch_size"], shuffle=True, pin_memory=True,
                                                num_workers=0)
        val_loader = torch.utils.data.DataLoader(list(zip(labels_val,embedding_val, mask_val)),
                                              batch_size=config["train"]["batch_size"], shuffle=False, pin_memory=True, num_workers=0)
        test_loader = torch.utils.data.DataLoader(list(zip(labels_test, embedding_test, mask_test)),
                                               batch_size=config["train"]["batch_size"], shuffle=False, pin_memory=True,
                                               num_workers=0)
    return model, train_loader, val_loader, test_loader
<|MERGE_RESOLUTION|>--- conflicted
+++ resolved
@@ -1,11 +1,7 @@
 import torch
 from torchtext.datasets import AG_NEWS, IMDB
-<<<<<<< HEAD
-from src.models.models import MLP, GPT2, BERT, ProtoNet
-=======
-from src.models.models import MLP, GPT2, BERT, Proto_BERT, nes_torch
+from src.models.models import MLP, GPT2, BERT, ProtoNet, nes_torch
 from src.data.dataloader import build_loader
->>>>>>> 7776a0ca
 import os
 import pickle
 import nltk
@@ -244,22 +240,9 @@
             .squeeze()
             .clamp(min=0.8)
         )
-<<<<<<< HEAD
-    elif config["model"]["similaritymeasure"] == "L2":
-        divers_loss = torch.mean(
-            nes_torch(
-                model.protolayer[:, comb][:, :, 0],
-                model.protolayer[:, comb][:, :, 1],
-                dim=2,
-            )
-            .squeeze()
-            .clamp(min=0.8)
-        )
-=======
     elif config["model"]["similaritymeasure"] == 'L2':
        divers_loss = torch.mean(nes_torch(model.protolayer[:, comb][:, :, 0],
                                           model.protolayer[:, comb][:, :, 1], dim=2).squeeze().clamp(min=0.8))
->>>>>>> 7776a0ca
 
     # if args.soft:
     #    soft_loss = - torch.mean(F.cosine_similarity(model.protolayer[:, args.soft[1]], args.soft[4].squeeze(0),
