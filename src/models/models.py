import torch
from torch import nn
from torch._C import device
from transformers import (
    GPT2LMHeadModel,
    GPT2ForSequenceClassification,
    BertForSequenceClassification,
    BertModel,
    GPT2Model,
)
from sentence_transformers import SentenceTransformer
import torch.nn.functional as F
from sentence_transformers import SentenceTransformer


def ned_torch(x1, x2, dim=1, eps=1e-8):
    ned_2 = 0.5 * ((x1 - x2).var(dim=dim) / (x1.var(dim=dim) + x2.var(dim=dim) + eps))
    return ned_2 ** 0.5


def nes_torch(x1, x2, dim=1, eps=1e-8):
    return 1 - ned_torch(x1, x2, dim, eps)


class MLP(nn.Module):
    def __init__(self, vocab_size, model_configs):
        super(MLP, self).__init__()
        embed_dim = model_configs["embed_dim"]
        num_class = model_configs["n_classes"]

        self.embedding = nn.EmbeddingBag(vocab_size, embed_dim)
        self.fc = nn.Linear(embed_dim, num_class)

    def forward(self, text, offsets):
        embedded = self.embedding(text, offsets)
        return self.fc(embedded)


class GPT2(nn.Module):
    def __init__(self, vocab_size, model_configs):
        super(GPT2, self).__init__()
        # fine_tune = model_configs["fine_tune"]
        num_class = model_configs["n_classes"]

        self.gpt2_classifier = GPT2ForSequenceClassification.from_pretrained(
            "gpt2", num_labels=num_class
        )
        self.gpt2_classifier.config.pad_token_id = 50256
        if model_configs["freeze_layers"]:
            for param in self.gpt2_classifier.base_model.parameters():
                param.requires_grad = False

    def forward(self, tokenized_text, attention_mask):
        return self.gpt2_classifier(tokenized_text, attention_mask=attention_mask)


class BERT(nn.Module):
    def __init__(self, vocab_size, model_configs):
        super(BERT, self).__init__()
        # fine_tune = model_configs["fine_tune"]
        num_class = model_configs["n_classes"]

        self.bert_classifier = BertForSequenceClassification.from_pretrained(
            "bert-base-uncased", num_labels=num_class
        )
        if model_configs["freeze_layers"]:
            for param in self.bert_classifier.base_model.parameters():
                param.requires_grad = False

    def forward(self, tokenized_text, attention_mask):
        # print(tokenized_text.shape)
        return self.bert_classifier(tokenized_text)


class ProtoNet(nn.Module):
    # Sentence Embedding

    def __init__(self, vocab_size, model_configs):
<<<<<<< HEAD
        super(ProtoNet, self).__init__()
        # fine_tune = model_configs["fine_tune"]
        num_class = model_configs["n_classes"]
        self.metric = model_configs["similaritymeasure"]
        if "bert" in model_configs["submodel"]:
            self.embedder = BertModel.from_pretrained(
                "bert-base-uncased", num_labels=num_class
            ).last_hidden_state
        elif "gpt2" in model_configs["submodel"]:
            self.embedder = GPT2Model.from_pretrained("gpt2")
        else:
            raise NotImplemented

        self.n_prototypes = model_configs["n_prototypes"]
        self.proto_size = model_configs["proto_size"]
        self.enc_size = self.embedder.config.hidden_size
        self.attn = model_configs["attention"]
        self.dilated = model_configs["dilated"]
        self.num_filters = [self.n_prototypes // len(self.dilated)] * len(self.dilated)
        self.num_filters[0] += self.n_prototypes % len(self.dilated)

        if model_configs["freeze_layers"]:
            for param in self.embedder.parameters():
                param.requires_grad = False

        # Prototype Layer:
        self.protolayer = nn.Parameter(
            nn.init.uniform_(
                torch.empty(1, self.n_prototypes, self.enc_size, self.proto_size)
            ),
=======
        super(Proto_BERT, self).__init__()
        num_class = model_configs["n_classes"]
        self.metric = model_configs["similaritymeasure"]
        # Prototype Layer:
        n_prototypes = model_configs["n_prototypes"]
        self.protolayer = nn.parameter.Parameter(
            nn.init.uniform_(torch.empty(1, n_prototypes, model_configs["embed_dim"]),-1,1),
>>>>>>> 7776a0ca
            requires_grad=True,
        )

        # Classify according to similarity
        self.fc = nn.Linear(self.n_prototypes, num_class, bias=False)

<<<<<<< HEAD
    def forward(self, tokenized_text, attention_mask):
        embedding = self.embedder(
            tokenized_text, attention_mask=attention_mask
        ).last_hidden_state
        distances = self.compute_distance(embedding, attention_mask)
        prototype_distances = torch.cat(
            [torch.min(dist, dim=2)[0] for dist in distances], dim=1
        )
        class_out = self.fc(prototype_distances)
        return class_out, prototype_distances

    def compute_distance(self, embedding, mask):
        """
        # Possible Todo: Implement L2 distance
        # Note that embedding.pooler_output give sequence embedding, while last_hidden_state gives embedding for each token.
        # https://github.com/huggingface/transformers/issues/7540
=======
    def forward(self, embedding, attention_mask):
        prototype_distances = self.compute_distance(embedding.unsqueeze(1))
        class_out = self.fc(prototype_distances)
        return class_out, prototype_distances

    def compute_distance(self, embedding):        
>>>>>>> 7776a0ca
        if self.metric == "cosine":
            prototype_distances = -F.cosine_similarity(
                embedding, self.protolayer, dim=-1
            )
        elif self.metric == "L2":
            prototype_distances = -nes_torch(
<<<<<<< HEAD
                embedding.pooler_output.unsqueeze(1), self.protolayer, dim=-1
=======
                embedding, self.protolayer, dim=-1
>>>>>>> 7776a0ca
            )
        else:
            raise NotImplemented
        return prototype_distances"""
        N, S = embedding.shape[0:2]  # Batch size, Sequence length
        E = self.enc_size  # Encoding size
        K = self.proto_size  # Patch length
        p = self.protolayer.view(1, self.n_prototypes, 1, K * E)
        distances = []
        if self.attn:
            c = torch.combinations(torch.arange(S), r=K)
            C = c.shape[0]
            b = embedding[:, c, :].view(N, 1, C, K * E)
            if self.metric == "L2":
                dist = -nes_torch(b, p, dim=-1)
            elif self.metric == "cosine":
                dist = -F.cosine_similarity(b, p, dim=-1)
            distances.append(dist)
        else:
            j = 0
            for d, n in zip(self.dilated, self.num_filters):
                H = S - d * (K - 1)  # Number of patches
                x = embedding.unsqueeze(1)
                # use sliding window to get patches
                x = F.unfold(x, kernel_size=(K, 1), dilation=d)
                x = x.view(N, 1, H, K * E)
                p_ = p[:, j : j + n, :]
                p_ = p_.view(1, n, 1, K * E)
                if self.metric == "L2":
                    dist = -nes_torch(x, p_, dim=-1)
                elif self.metric == "cosine":
                    dist = -F.cosine_similarity(x, p_, dim=-1)
                # cut off combinations that contain padding, still keep for every example at least one combination, even
                # if it contains padding
                overlap = d * (K - 1)
                m = mask[:, overlap:].unsqueeze(1)
                m[:, :, 0] = 1
                dist = dist * m
                distances.append(dist)
                j += n

        return distances

    def get_dist(self, embedding, _):
        distances = self.compute_distance(embedding)
        return distances, []

    def get_protos(self):
        return self.protolayer.squeeze()

    def get_proto_weights(self):
        return self.fc.weight.T.cpu().detach().numpy()

    def compute_embedding(self, x, config, device):
        if config["model"]["name"] == 'bert' and config["model"]["embedding"] == "sentence":
            LM = SentenceTransformer('bert-large-nli-mean-tokens', device=device)
            labels = torch.empty((len(x)))
            embedding = torch.empty((len(x),1024))
            for idx, (label,input) in enumerate(x):
                labels[idx] = label
                embedding[idx] = LM.encode(input, convert_to_tensor=True, device=device).cpu().detach()
                if idx % 100 == 0:
                    print(idx)
        for param in LM.parameters():
            param.requires_grad = False
        if len(embedding.size()) == 1:
            embedding = embedding.unsqueeze(0).unsqueeze(0)
        mask = torch.ones(embedding.shape)  # required for attention models
        return embedding, mask, (labels-1)
        <|MERGE_RESOLUTION|>--- conflicted
+++ resolved
@@ -74,11 +74,8 @@
 
 class ProtoNet(nn.Module):
     # Sentence Embedding
-
     def __init__(self, vocab_size, model_configs):
-<<<<<<< HEAD
         super(ProtoNet, self).__init__()
-        # fine_tune = model_configs["fine_tune"]
         num_class = model_configs["n_classes"]
         self.metric = model_configs["similaritymeasure"]
         if "bert" in model_configs["submodel"]:
@@ -92,11 +89,6 @@
 
         self.n_prototypes = model_configs["n_prototypes"]
         self.proto_size = model_configs["proto_size"]
-        self.enc_size = self.embedder.config.hidden_size
-        self.attn = model_configs["attention"]
-        self.dilated = model_configs["dilated"]
-        self.num_filters = [self.n_prototypes // len(self.dilated)] * len(self.dilated)
-        self.num_filters[0] += self.n_prototypes % len(self.dilated)
 
         if model_configs["freeze_layers"]:
             for param in self.embedder.parameters():
@@ -107,99 +99,28 @@
             nn.init.uniform_(
                 torch.empty(1, self.n_prototypes, self.enc_size, self.proto_size)
             ),
-=======
-        super(Proto_BERT, self).__init__()
-        num_class = model_configs["n_classes"]
-        self.metric = model_configs["similaritymeasure"]
-        # Prototype Layer:
-        n_prototypes = model_configs["n_prototypes"]
-        self.protolayer = nn.parameter.Parameter(
-            nn.init.uniform_(torch.empty(1, n_prototypes, model_configs["embed_dim"]),-1,1),
->>>>>>> 7776a0ca
-            requires_grad=True,
-        )
 
         # Classify according to similarity
         self.fc = nn.Linear(self.n_prototypes, num_class, bias=False)
 
-<<<<<<< HEAD
-    def forward(self, tokenized_text, attention_mask):
-        embedding = self.embedder(
-            tokenized_text, attention_mask=attention_mask
-        ).last_hidden_state
-        distances = self.compute_distance(embedding, attention_mask)
-        prototype_distances = torch.cat(
-            [torch.min(dist, dim=2)[0] for dist in distances], dim=1
-        )
-        class_out = self.fc(prototype_distances)
-        return class_out, prototype_distances
-
-    def compute_distance(self, embedding, mask):
-        """
-        # Possible Todo: Implement L2 distance
-        # Note that embedding.pooler_output give sequence embedding, while last_hidden_state gives embedding for each token.
-        # https://github.com/huggingface/transformers/issues/7540
-=======
+          
     def forward(self, embedding, attention_mask):
         prototype_distances = self.compute_distance(embedding.unsqueeze(1))
         class_out = self.fc(prototype_distances)
         return class_out, prototype_distances
 
     def compute_distance(self, embedding):        
->>>>>>> 7776a0ca
         if self.metric == "cosine":
             prototype_distances = -F.cosine_similarity(
                 embedding, self.protolayer, dim=-1
             )
         elif self.metric == "L2":
             prototype_distances = -nes_torch(
-<<<<<<< HEAD
-                embedding.pooler_output.unsqueeze(1), self.protolayer, dim=-1
-=======
                 embedding, self.protolayer, dim=-1
->>>>>>> 7776a0ca
             )
         else:
             raise NotImplemented
-        return prototype_distances"""
-        N, S = embedding.shape[0:2]  # Batch size, Sequence length
-        E = self.enc_size  # Encoding size
-        K = self.proto_size  # Patch length
-        p = self.protolayer.view(1, self.n_prototypes, 1, K * E)
-        distances = []
-        if self.attn:
-            c = torch.combinations(torch.arange(S), r=K)
-            C = c.shape[0]
-            b = embedding[:, c, :].view(N, 1, C, K * E)
-            if self.metric == "L2":
-                dist = -nes_torch(b, p, dim=-1)
-            elif self.metric == "cosine":
-                dist = -F.cosine_similarity(b, p, dim=-1)
-            distances.append(dist)
-        else:
-            j = 0
-            for d, n in zip(self.dilated, self.num_filters):
-                H = S - d * (K - 1)  # Number of patches
-                x = embedding.unsqueeze(1)
-                # use sliding window to get patches
-                x = F.unfold(x, kernel_size=(K, 1), dilation=d)
-                x = x.view(N, 1, H, K * E)
-                p_ = p[:, j : j + n, :]
-                p_ = p_.view(1, n, 1, K * E)
-                if self.metric == "L2":
-                    dist = -nes_torch(x, p_, dim=-1)
-                elif self.metric == "cosine":
-                    dist = -F.cosine_similarity(x, p_, dim=-1)
-                # cut off combinations that contain padding, still keep for every example at least one combination, even
-                # if it contains padding
-                overlap = d * (K - 1)
-                m = mask[:, overlap:].unsqueeze(1)
-                m[:, :, 0] = 1
-                dist = dist * m
-                distances.append(dist)
-                j += n
-
-        return distances
+        return prototype_distances
 
     def get_dist(self, embedding, _):
         distances = self.compute_distance(embedding)
