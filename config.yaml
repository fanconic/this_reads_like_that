--- conflicted
+++ resolved
@@ -20,13 +20,8 @@
     embed_dim: 1024 #1024 for sentence + bert
     n_classes: 2
     freeze_layers: True
-<<<<<<< HEAD
-    n_prototypes: 10 #Make sure that n_prototypes/n_classes gives integer
-    similaritymeasure: "cosine" #L2 or cosine
-=======
     n_prototypes: 20 #Make sure that n_prototypes/n_classes gives integer
     similaritymeasure: "weighted cosine" #L2 or cosine or weighted cosine
->>>>>>> ff2a6700
     embedding: "sentence" #sentence or word
     project: True
 
